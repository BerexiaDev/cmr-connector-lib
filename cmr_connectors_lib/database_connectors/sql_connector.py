#!/usr/bin/python
# -*- coding: utf-8 -*-

from typing import Dict
from urllib.parse import quote
import pandas as pd
<<<<<<< HEAD
from loguru import logger
from sqlalchemy import create_engine, inspect, text
=======
from sqlalchemy import create_engine, inspect, Table, MetaData
>>>>>>> 2c88eec6
from .sql_connector_utils import cast_sql_to_typescript_types
from cmr_connectors_lib.connector import Connector
from loguru import logger

class SqlConnector(Connector):

    def __init__(self, host, user, password, port, database):
        self.host = host
        self.user = user
        self.password = password
        self.port = port
        self.database = database
        self.driver = None

    def get_engine(self):
        engine = create_engine(
            f"{self.driver}://{quote(self.user, safe='/')}:{quote(self.password, safe='/')}@{self.host}:{self.port}"
            f"/{self.database}", echo=False)

        return engine
    
    def get_connection(self):
        """Returns a connection object from the engine."""
        return self.get_engine().connect()
    
    def ping(self):
        """Returns True if the connection is successful, False otherwise."""
        try:
            with self.get_connection() as conn:  # Use context manager to handle connection cleanup
                result = conn.execute(text("SELECT 1"))  # Execute the query
                result.fetchone()  # Ensure the query runs
                logger.info("Database connection is active.")
                return True
        except Exception as e:
            logger.error(f"Database connection failed: {e}")
            return False
    
    def get_connection_tables(self):
        """Returns a list of all table names in the database."""
        engine = self.get_engine()
        inspector = inspect(engine)
        return inspector.get_table_names()
    
    def get_connection_columns(self, table_name):
        """Returns a list of all column names in the table."""
        engine = self.get_engine()
        inspector = inspect(engine)
        columns = [{'name': col['name'], 'type': cast_sql_to_typescript_types(col['type'])} for col in inspector.get_columns(table_name)]
        return columns

    def get_df(self, query, preview=False, rows=10, *args, **kwargs):
        constructed_query = self.construct_query(query, preview, rows)
        conn = self.get_engine()
        return pd.read_sql_query(constructed_query, conn)

    def upload_df(self, df, table, schema, if_exists='fail', *args, **kwargs):
        conn = self.get_engine()
        df.to_sql(table, con=conn, index=False, if_exists=if_exists)

    def construct_query(self, query, preview, rows):
        return query
    
    
    def get_database_schema(self) -> Dict[str, Table]:
        try:
            connection = self.get_connection()
            metadata = MetaData()
            metadata.reflect(bind=connection)
            return metadata.tables
        except Exception as reflect_err:
            logger.error(f"Schema reflection error: {reflect_err}")
            raise ValueError(f"Failed to retrieve database schema: {str(reflect_err)}")<|MERGE_RESOLUTION|>--- conflicted
+++ resolved
@@ -4,12 +4,8 @@
 from typing import Dict
 from urllib.parse import quote
 import pandas as pd
-<<<<<<< HEAD
 from loguru import logger
-from sqlalchemy import create_engine, inspect, text
-=======
-from sqlalchemy import create_engine, inspect, Table, MetaData
->>>>>>> 2c88eec6
+from sqlalchemy import create_engine, inspect, Table, MetaData, text
 from .sql_connector_utils import cast_sql_to_typescript_types
 from cmr_connectors_lib.connector import Connector
 from loguru import logger
